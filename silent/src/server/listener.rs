use super::connection::Connection;
use super::stream::Stream;
#[cfg(feature = "tls")]
use crate::CertificateStore;
use crate::core::socket_addr::SocketAddr;
use futures_util::StreamExt;
use futures_util::stream::FuturesUnordered;
use std::future::Future;
use std::io::Result;
#[cfg(not(target_os = "windows"))]
use std::path::Path;
use std::pin::Pin;
#[cfg(feature = "tls")]
use tokio_rustls::TlsAcceptor;

/// 接受连接的 Future。
///
/// 约定：
/// - `Ok((conn, peer))` 表示成功接受到一个连接；
/// - `Err(e)` 表示本次接受失败（可继续下一次 `accept()`）；
/// - `Listeners::accept()` 返回 `None` 表示所有监听器已关闭，应结束主循环。
pub type AcceptFuture<'a> = Pin<
    Box<dyn Future<Output = Result<(Box<dyn Connection + Send + Sync>, SocketAddr)>> + Send + 'a>,
>;

pub trait Listen: Send + Sync {
    fn accept(&self) -> AcceptFuture<'_>;
    fn local_addr(&self) -> Result<SocketAddr>;
}

pub enum Listener {
    TcpListener(tokio::net::TcpListener),
    #[cfg(not(target_os = "windows"))]
    UnixListener(tokio::net::UnixListener),
}

impl TryFrom<std::net::TcpListener> for Listener {
    type Error = std::io::Error;

    fn try_from(listener: std::net::TcpListener) -> Result<Self> {
        // 设置为非阻塞模式
        listener.set_nonblocking(true)?;
        // 转换为 tokio TcpListener
        let tokio_listener = tokio::net::TcpListener::from_std(listener)?;
        Ok(Listener::TcpListener(tokio_listener))
    }
}

#[cfg(not(target_os = "windows"))]
impl TryFrom<std::os::unix::net::UnixListener> for Listener {
    type Error = std::io::Error;

    fn try_from(value: std::os::unix::net::UnixListener) -> Result<Self> {
        let tokio_listener = tokio::net::UnixListener::from_std(value)?;
        Ok(Listener::UnixListener(tokio_listener))
    }
}

impl From<tokio::net::TcpListener> for Listener {
    fn from(listener: tokio::net::TcpListener) -> Self {
        Listener::TcpListener(listener)
    }
}

#[cfg(not(target_os = "windows"))]
impl From<tokio::net::UnixListener> for Listener {
    fn from(value: tokio::net::UnixListener) -> Self {
        Listener::UnixListener(value)
    }
}

impl Listen for Listener {
    fn accept(&self) -> AcceptFuture<'_> {
        match self {
            Listener::TcpListener(listener) => {
                let accept_future = async move {
                    let (stream, addr) = listener.accept().await?;
                    Ok((
                        Box::new(Stream::TcpStream(stream)) as Box<dyn Connection + Send + Sync>,
                        SocketAddr::Tcp(addr),
                    ))
                };
                Box::pin(accept_future)
            }
            #[cfg(not(target_os = "windows"))]
            Listener::UnixListener(listener) => {
                let accept_future = async move {
                    let (stream, addr) = listener.accept().await?;
                    Ok((
                        Box::new(Stream::UnixStream(stream)) as Box<dyn Connection + Send + Sync>,
                        SocketAddr::Unix(addr.into()),
                    ))
                };
                Box::pin(accept_future)
            }
        }
    }

    fn local_addr(&self) -> Result<SocketAddr> {
        match self {
            Listener::TcpListener(listener) => listener.local_addr().map(SocketAddr::Tcp),
            #[cfg(not(target_os = "windows"))]
            Listener::UnixListener(listener) => Ok(SocketAddr::Unix(listener.local_addr()?.into())),
        }
    }
}

#[cfg(feature = "tls")]
impl Listener {
    pub fn tls(self, acceptor: TlsAcceptor) -> TlsListener {
        TlsListener {
            listener: self,
            acceptor,
        }
    }

    pub fn tls_with_cert(self, cert: &CertificateStore) -> TlsListener {
        self.tls(TlsAcceptor::from(cert.https_config().unwrap()))
    }
}

#[cfg(feature = "tls")]
pub struct TlsListener {
    pub listener: Listener,
    pub acceptor: TlsAcceptor,
}

#[cfg(feature = "tls")]
impl Listen for TlsListener {
    fn accept(&self) -> AcceptFuture<'_> {
        let accept_future = async move {
            let (stream, addr) = self.listener.accept().await?;
            let tls_stream = self.acceptor.accept(stream).await?;
            Ok((
                Box::new(tls_stream) as Box<dyn Connection + Send + Sync>,
                addr,
            ))
        };
        Box::pin(accept_future)
    }

    fn local_addr(&self) -> Result<SocketAddr> {
        self.listener.local_addr()?.tls()
    }
}

#[derive(Default)]
pub struct ListenersBuilder {
    listeners: Vec<Box<dyn Listen + Send + Sync + 'static>>,
}

impl ListenersBuilder {
    pub fn new() -> Self {
        Self { listeners: vec![] }
    }

    pub fn add_listener(&mut self, listener: Box<dyn Listen + Send + Sync>) {
        self.listeners.push(listener);
    }

    pub fn bind(&mut self, addr: std::net::SocketAddr) {
        match std::net::TcpListener::bind(addr) {
            Ok(listener) => match Listener::try_from(listener) {
                Ok(listener) => self.listeners.push(Box::new(listener)),
                Err(e) => {
                    tracing::error!(addr = ?addr, error = ?e, "failed to convert TCP listener");
                    panic!("failed to convert TCP listener for {}: {}", addr, e);
                }
            },
            Err(e) => {
                tracing::error!(addr = ?addr, error = ?e, "failed to bind TCP listener");
                panic!("failed to bind TCP listener on {}: {}", addr, e);
            }
        }
    }

    #[cfg(not(target_os = "windows"))]
    pub fn bind_unix<P: AsRef<Path>>(&mut self, path: P) {
        let path = path.as_ref();
        match std::os::unix::net::UnixListener::bind(path) {
            Ok(listener) => match Listener::try_from(listener) {
                Ok(listener) => self.listeners.push(Box::new(listener)),
                Err(e) => {
                    tracing::error!(path = ?path, error = ?e, "failed to convert Unix socket listener");
                    panic!("failed to convert Unix socket listener for {:?}: {}", path, e);
                }
            },
            Err(e) => {
                tracing::error!(path = ?path, error = ?e, "failed to bind Unix socket listener");
                panic!("failed to bind Unix socket listener on {:?}: {}", path, e);
            }
        }
    }
    pub fn listen(mut self) -> Result<Listeners> {
        if self.listeners.is_empty() {
<<<<<<< HEAD
            match std::net::TcpListener::bind("127.0.0.1:0") {
                Ok(listener) => match Listener::try_from(listener) {
                    Ok(listener) => self.listeners.push(Box::new(listener)),
                    Err(e) => {
                        tracing::error!(error = ?e, "failed to convert default TCP listener");
                        panic!("failed to convert default listener: {}", e);
                    }
                },
                Err(e) => {
=======
            let listener = std::net::TcpListener::bind("127.0.0.1:0")
                .map_err(|e| {
>>>>>>> 191ac474
                    tracing::error!(error = ?e, "failed to bind default TCP listener on 127.0.0.1:0");
                    e
                })?;
            self.listeners.push(Box::new(Listener::from(listener)));
        }
        let local_addrs = self
            .listeners
            .iter()
            .flat_map(|listener| listener.local_addr())
            .collect();
        let listeners = self.listeners;
        Ok(Listeners {
            listeners,
            local_addrs,
        })
    }
}

pub struct Listeners {
    listeners: Vec<Box<dyn Listen + Send + Sync + 'static>>,
    local_addrs: Vec<SocketAddr>,
}

impl Listeners {
    /// 等待任意一个底层监听器返回连接。
    ///
    /// 返回：
    /// - `Some(Ok((conn, peer)))`：成功接受连接；
    /// - `Some(Err(e))`：单次接受失败，调用者可记录日志后继续；
    /// - `None`：所有监听器已关闭，建议上层退出循环并进入关停阶段。
    pub async fn accept(
        &mut self,
    ) -> Option<Result<(Box<dyn Connection + Send + Sync>, SocketAddr)>> {
        let mut listener_futures: FuturesUnordered<AcceptFuture<'_>> = self
            .listeners
            .iter()
            .map(|listener| {
                let fut: AcceptFuture<'_> = Box::pin(async move {
                    let listener = listener.as_ref();
                    listener.accept().await
                });
                fut
            })
            .collect();
        listener_futures.next().await
    }

    pub fn local_addrs(&self) -> &[SocketAddr] {
        &self.local_addrs
    }
}

#[cfg(test)]
mod tests {
    use super::*;

    #[tokio::test]
    async fn test_listener_from_tokio_tcp() {
        // 测试从 tokio TcpListener 转换
        let tokio_listener = tokio::net::TcpListener::bind("127.0.0.1:0").await.unwrap();
        let addr = tokio_listener.local_addr().unwrap();

        let listener = Listener::from(tokio_listener);

        // 验证监听地址
        let local_addr = listener.local_addr().unwrap();
        match local_addr {
            SocketAddr::Tcp(socket_addr) => {
                assert_eq!(socket_addr, addr);
            }
            _ => panic!("Expected TCP socket address"),
        }
    }

    #[tokio::test]
    async fn test_listener_accept() {
        // 测试 Listener 的 accept 功能
        let tokio_listener = tokio::net::TcpListener::bind("127.0.0.1:0").await.unwrap();
        let addr = tokio_listener.local_addr().unwrap();
        let listener = Listener::from(tokio_listener);

        // 启动一个客户端连接
        let client_handle =
            tokio::spawn(async move { tokio::net::TcpStream::connect(addr).await.unwrap() });

        // 接受连接
        let accept_result = listener.accept().await;
        assert!(accept_result.is_ok());

        let (_stream, peer_addr) = accept_result.unwrap();

        match peer_addr {
            SocketAddr::Tcp(_) => {}
            _ => panic!("Expected TCP peer address"),
        }
        client_handle.await.unwrap();
    }

    #[tokio::test]
    #[cfg(not(target_os = "windows"))]
    async fn test_unix_listener() {
        use std::fs;

        let socket_path = "/tmp/test_silent_listener.sock";
        let _ = fs::remove_file(socket_path);

        // 测试 Unix Socket listener
        let tokio_listener = tokio::net::UnixListener::bind(socket_path).unwrap();
        let listener = Listener::from(tokio_listener);

        // 验证监听地址
        let local_addr = listener.local_addr().unwrap();
        match local_addr {
            SocketAddr::Unix(_) => {}
            _ => panic!("Expected Unix socket address"),
        }

        // 清理
        let _ = fs::remove_file(socket_path);
    }

    #[test]
    fn test_listeners_builder_default() {
        // 测试 ListenersBuilder 默认构造
        let builder = ListenersBuilder::new();
        assert_eq!(builder.listeners.len(), 0);
    }

    #[tokio::test]
    async fn test_listeners_builder_listen_with_default() {
        // 测试空 builder 会自动绑定默认地址
        let builder = ListenersBuilder::new();
        let listeners = builder.listen().unwrap();

        // 应该有一个默认的监听器
        assert_eq!(listeners.local_addrs().len(), 1);

        // 默认监听器应该是 TCP
        match &listeners.local_addrs()[0] {
            SocketAddr::Tcp(addr) => {
                assert_eq!(addr.ip().to_string(), "127.0.0.1");
            }
            _ => panic!("Expected TCP address"),
        }
    }

    #[tokio::test]
    async fn test_listeners_builder_bind() {
        // 测试绑定指定地址（使用随机端口避免冲突）
        let mut builder = ListenersBuilder::new();
        builder.bind("127.0.0.1:0".parse().unwrap());

        assert_eq!(builder.listeners.len(), 1);
    }

    #[tokio::test]
    async fn test_local_addrs_slice_len() {
        let mut builder = ListenersBuilder::new();
        builder.bind("127.0.0.1:0".parse().unwrap());
        builder.bind("127.0.0.1:0".parse().unwrap());
        let listeners = builder.listen().unwrap();
        let addrs = listeners.local_addrs();
        assert!(addrs.len() >= 2);
    }

    #[tokio::test]
    #[cfg(feature = "tls")]
    async fn test_listener_tls_method_exists() {
        // 注意：这个测试仅验证 TLS 相关方法的存在性
        // 实际的 TLS 功能测试需要有效的证书文件
        let tokio_listener = tokio::net::TcpListener::bind("127.0.0.1:0").await.unwrap();
        let _listener = Listener::from(tokio_listener);

        // 验证 tls 方法存在（通过类型检查即可）
        let _: fn(Listener, tokio_rustls::TlsAcceptor) -> TlsListener = Listener::tls;
    }
}<|MERGE_RESOLUTION|>--- conflicted
+++ resolved
@@ -193,7 +193,6 @@
     }
     pub fn listen(mut self) -> Result<Listeners> {
         if self.listeners.is_empty() {
-<<<<<<< HEAD
             match std::net::TcpListener::bind("127.0.0.1:0") {
                 Ok(listener) => match Listener::try_from(listener) {
                     Ok(listener) => self.listeners.push(Box::new(listener)),
@@ -203,10 +202,6 @@
                     }
                 },
                 Err(e) => {
-=======
-            let listener = std::net::TcpListener::bind("127.0.0.1:0")
-                .map_err(|e| {
->>>>>>> 191ac474
                     tracing::error!(error = ?e, "failed to bind default TCP listener on 127.0.0.1:0");
                     e
                 })?;
