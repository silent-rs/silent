use super::connection::Connection;
use super::stream::Stream;
#[cfg(feature = "tls")]
use crate::CertificateStore;
use crate::core::socket_addr::SocketAddr;
use futures_util::StreamExt;
use futures_util::stream::FuturesUnordered;
use std::future::Future;
use std::io::Result;
#[cfg(not(target_os = "windows"))]
use std::path::Path;
use std::pin::Pin;
#[cfg(feature = "tls")]
use tokio_rustls::TlsAcceptor;

/// 接受连接的 Future。
///
/// 约定：
/// - `Ok((conn, peer))` 表示成功接受到一个连接；
/// - `Err(e)` 表示本次接受失败（可继续下一次 `accept()`）；
/// - `Listeners::accept()` 返回 `None` 表示所有监听器已关闭，应结束主循环。
pub type AcceptFuture<'a> = Pin<
    Box<dyn Future<Output = Result<(Box<dyn Connection + Send + Sync>, SocketAddr)>> + Send + 'a>,
>;

pub trait Listen: Send + Sync {
    fn accept(&self) -> AcceptFuture<'_>;
    fn local_addr(&self) -> Result<SocketAddr>;
}

pub enum Listener {
    TcpListener(tokio::net::TcpListener),
    #[cfg(not(target_os = "windows"))]
    UnixListener(tokio::net::UnixListener),
}

impl TryFrom<std::net::TcpListener> for Listener {
    type Error = std::io::Error;

    fn try_from(listener: std::net::TcpListener) -> Result<Self> {
        // 设置为非阻塞模式
        listener.set_nonblocking(true)?;
        // 转换为 tokio TcpListener
        let tokio_listener = tokio::net::TcpListener::from_std(listener)?;
        Ok(Listener::TcpListener(tokio_listener))
    }
}

#[cfg(not(target_os = "windows"))]
impl TryFrom<std::os::unix::net::UnixListener> for Listener {
    type Error = std::io::Error;

    fn try_from(value: std::os::unix::net::UnixListener) -> Result<Self> {
        let tokio_listener = tokio::net::UnixListener::from_std(value)?;
        Ok(Listener::UnixListener(tokio_listener))
    }
}

impl From<tokio::net::TcpListener> for Listener {
    fn from(listener: tokio::net::TcpListener) -> Self {
        Listener::TcpListener(listener)
    }
}

#[cfg(not(target_os = "windows"))]
impl From<tokio::net::UnixListener> for Listener {
    fn from(value: tokio::net::UnixListener) -> Self {
        Listener::UnixListener(value)
    }
}

impl Listen for Listener {
    fn accept(&self) -> AcceptFuture<'_> {
        match self {
            Listener::TcpListener(listener) => {
                let accept_future = async move {
                    let (stream, addr) = listener.accept().await?;
                    Ok((
                        Box::new(Stream::TcpStream(stream)) as Box<dyn Connection + Send + Sync>,
                        SocketAddr::Tcp(addr),
                    ))
                };
                Box::pin(accept_future)
            }
            #[cfg(not(target_os = "windows"))]
            Listener::UnixListener(listener) => {
                let accept_future = async move {
                    let (stream, addr) = listener.accept().await?;
                    Ok((
                        Box::new(Stream::UnixStream(stream)) as Box<dyn Connection + Send + Sync>,
                        SocketAddr::Unix(addr.into()),
                    ))
                };
                Box::pin(accept_future)
            }
        }
    }

    fn local_addr(&self) -> Result<SocketAddr> {
        match self {
            Listener::TcpListener(listener) => listener.local_addr().map(SocketAddr::Tcp),
            #[cfg(not(target_os = "windows"))]
            Listener::UnixListener(listener) => Ok(SocketAddr::Unix(listener.local_addr()?.into())),
        }
    }
}

#[cfg(feature = "tls")]
impl Listener {
    pub fn tls(self, acceptor: TlsAcceptor) -> TlsListener {
        TlsListener {
            listener: self,
            acceptor,
        }
    }

    pub fn tls_with_cert(self, cert: &CertificateStore) -> TlsListener {
        self.tls(TlsAcceptor::from(cert.https_config().unwrap()))
    }
}

#[cfg(feature = "tls")]
pub struct TlsListener {
    pub listener: Listener,
    pub acceptor: TlsAcceptor,
}

#[cfg(feature = "tls")]
impl Listen for TlsListener {
    fn accept(&self) -> AcceptFuture<'_> {
        let accept_future = async move {
            let (stream, addr) = self.listener.accept().await?;
            let tls_stream = self.acceptor.accept(stream).await?;
            Ok((
                Box::new(tls_stream) as Box<dyn Connection + Send + Sync>,
                addr,
            ))
        };
        Box::pin(accept_future)
    }

    fn local_addr(&self) -> Result<SocketAddr> {
        self.listener.local_addr()?.tls()
    }
}

#[derive(Default)]
pub struct ListenersBuilder {
    listeners: Vec<Box<dyn Listen + Send + Sync + 'static>>,
}

impl ListenersBuilder {
    pub fn new() -> Self {
        Self { listeners: vec![] }
    }

    pub fn add_listener(&mut self, listener: Box<dyn Listen + Send + Sync>) {
        self.listeners.push(listener);
    }

    pub fn bind(&mut self, addr: std::net::SocketAddr) -> Result<()> {
        match std::net::TcpListener::bind(addr) {
<<<<<<< HEAD
            Ok(listener) => {
                self.listeners.push(Box::new(Listener::from(listener)));
                Ok(())
            }
=======
            Ok(listener) => match Listener::try_from(listener) {
                Ok(listener) => self.listeners.push(Box::new(listener)),
                Err(e) => {
                    tracing::error!(addr = ?addr, error = ?e, "failed to convert TCP listener");
                    panic!("failed to convert TCP listener for {}: {}", addr, e);
                }
            },
>>>>>>> b468733b
            Err(e) => {
                tracing::error!(addr = ?addr, error = ?e, "failed to bind TCP listener");
                Err(e)
            }
        }
    }

    #[cfg(not(target_os = "windows"))]
    pub fn bind_unix<P: AsRef<Path>>(&mut self, path: P) -> Result<()> {
        let path = path.as_ref();
        match std::os::unix::net::UnixListener::bind(path) {
<<<<<<< HEAD
            Ok(listener) => {
                self.listeners.push(Box::new(Listener::from(listener)));
                Ok(())
            }
=======
            Ok(listener) => match Listener::try_from(listener) {
                Ok(listener) => self.listeners.push(Box::new(listener)),
                Err(e) => {
                    tracing::error!(path = ?path, error = ?e, "failed to convert Unix socket listener");
                    panic!("failed to convert Unix socket listener for {:?}: {}", path, e);
                }
            },
>>>>>>> b468733b
            Err(e) => {
                tracing::error!(path = ?path, error = ?e, "failed to bind Unix socket listener");
                Err(e)
            }
        }
    }
    pub fn listen(mut self) -> Result<Listeners> {
        if self.listeners.is_empty() {
            match std::net::TcpListener::bind("127.0.0.1:0") {
                Ok(listener) => match Listener::try_from(listener) {
                    Ok(listener) => self.listeners.push(Box::new(listener)),
                    Err(e) => {
                        tracing::error!(error = ?e, "failed to convert default TCP listener");
                        panic!("failed to convert default listener: {}", e);
                    }
                },
                Err(e) => {
                    tracing::error!(error = ?e, "failed to bind default TCP listener on 127.0.0.1:0");
                    e
                })?;
            self.listeners.push(Box::new(Listener::from(listener)));
        }
        let local_addrs = self
            .listeners
            .iter()
            .flat_map(|listener| listener.local_addr())
            .collect();
        let listeners = self.listeners;
        Ok(Listeners {
            listeners,
            local_addrs,
        })
    }
}

pub struct Listeners {
    listeners: Vec<Box<dyn Listen + Send + Sync + 'static>>,
    local_addrs: Vec<SocketAddr>,
}

impl Listeners {
    /// 等待任意一个底层监听器返回连接。
    ///
    /// 返回：
    /// - `Some(Ok((conn, peer)))`：成功接受连接；
    /// - `Some(Err(e))`：单次接受失败，调用者可记录日志后继续；
    /// - `None`：所有监听器已关闭，建议上层退出循环并进入关停阶段。
    pub async fn accept(
        &mut self,
    ) -> Option<Result<(Box<dyn Connection + Send + Sync>, SocketAddr)>> {
        let mut listener_futures: FuturesUnordered<AcceptFuture<'_>> = self
            .listeners
            .iter()
            .map(|listener| {
                let fut: AcceptFuture<'_> = Box::pin(async move {
                    let listener = listener.as_ref();
                    listener.accept().await
                });
                fut
            })
            .collect();
        listener_futures.next().await
    }

    pub fn local_addrs(&self) -> &[SocketAddr] {
        &self.local_addrs
    }
}

#[cfg(test)]
mod tests {
    use super::*;

    #[tokio::test]
    async fn test_listener_from_tokio_tcp() {
        // 测试从 tokio TcpListener 转换
        let tokio_listener = tokio::net::TcpListener::bind("127.0.0.1:0").await.unwrap();
        let addr = tokio_listener.local_addr().unwrap();

        let listener = Listener::from(tokio_listener);

        // 验证监听地址
        let local_addr = listener.local_addr().unwrap();
        match local_addr {
            SocketAddr::Tcp(socket_addr) => {
                assert_eq!(socket_addr, addr);
            }
            _ => panic!("Expected TCP socket address"),
        }
    }

    #[tokio::test]
    async fn test_listener_accept() {
        // 测试 Listener 的 accept 功能
        let tokio_listener = tokio::net::TcpListener::bind("127.0.0.1:0").await.unwrap();
        let addr = tokio_listener.local_addr().unwrap();
        let listener = Listener::from(tokio_listener);

        // 启动一个客户端连接
        let client_handle =
            tokio::spawn(async move { tokio::net::TcpStream::connect(addr).await.unwrap() });

        // 接受连接
        let accept_result = listener.accept().await;
        assert!(accept_result.is_ok());

        let (_stream, peer_addr) = accept_result.unwrap();

        match peer_addr {
            SocketAddr::Tcp(_) => {}
            _ => panic!("Expected TCP peer address"),
        }
        client_handle.await.unwrap();
    }

    #[tokio::test]
    #[cfg(not(target_os = "windows"))]
    async fn test_unix_listener() {
        use std::fs;

        let socket_path = "/tmp/test_silent_listener.sock";
        let _ = fs::remove_file(socket_path);

        // 测试 Unix Socket listener
        let tokio_listener = tokio::net::UnixListener::bind(socket_path).unwrap();
        let listener = Listener::from(tokio_listener);

        // 验证监听地址
        let local_addr = listener.local_addr().unwrap();
        match local_addr {
            SocketAddr::Unix(_) => {}
            _ => panic!("Expected Unix socket address"),
        }

        // 清理
        let _ = fs::remove_file(socket_path);
    }

    #[test]
    fn test_listeners_builder_default() {
        // 测试 ListenersBuilder 默认构造
        let builder = ListenersBuilder::new();
        assert_eq!(builder.listeners.len(), 0);
    }

    #[tokio::test]
    async fn test_listeners_builder_listen_with_default() {
        // 测试空 builder 会自动绑定默认地址
        let builder = ListenersBuilder::new();
        let listeners = builder.listen().unwrap();

        // 应该有一个默认的监听器
        assert_eq!(listeners.local_addrs().len(), 1);

        // 默认监听器应该是 TCP
        match &listeners.local_addrs()[0] {
            SocketAddr::Tcp(addr) => {
                assert_eq!(addr.ip().to_string(), "127.0.0.1");
            }
            _ => panic!("Expected TCP address"),
        }
    }

    #[tokio::test]
    async fn test_listeners_builder_bind() {
        // 测试绑定指定地址（使用随机端口避免冲突）
        let mut builder = ListenersBuilder::new();
        builder.bind("127.0.0.1:0".parse().unwrap()).unwrap();

        assert_eq!(builder.listeners.len(), 1);
    }

    #[tokio::test]
    async fn test_local_addrs_slice_len() {
        let mut builder = ListenersBuilder::new();
        builder.bind("127.0.0.1:0".parse().unwrap()).unwrap();
        builder.bind("127.0.0.1:0".parse().unwrap()).unwrap();
        let listeners = builder.listen().unwrap();
        let addrs = listeners.local_addrs();
        assert!(addrs.len() >= 2);
    }

    #[tokio::test]
    #[cfg(feature = "tls")]
    async fn test_listener_tls_method_exists() {
        // 注意：这个测试仅验证 TLS 相关方法的存在性
        // 实际的 TLS 功能测试需要有效的证书文件
        let tokio_listener = tokio::net::TcpListener::bind("127.0.0.1:0").await.unwrap();
        let _listener = Listener::from(tokio_listener);

        // 验证 tls 方法存在（通过类型检查即可）
        let _: fn(Listener, tokio_rustls::TlsAcceptor) -> TlsListener = Listener::tls;
    }

    #[tokio::test]
    async fn test_bind_error_handling() {
        // 测试绑定错误时返回 Err 而不是 panic
        let mut builder = ListenersBuilder::new();
        
        // 尝试绑定到无效地址应该返回错误
        // 使用一个很可能失败的地址（通常端口1需要root权限）
        let result = builder.bind("0.0.0.0:1".parse().unwrap());
        
        // 验证返回了错误而不是panic
        assert!(result.is_err(), "Binding to privileged port should return an error");
    }
}<|MERGE_RESOLUTION|>--- conflicted
+++ resolved
@@ -160,12 +160,6 @@
 
     pub fn bind(&mut self, addr: std::net::SocketAddr) -> Result<()> {
         match std::net::TcpListener::bind(addr) {
-<<<<<<< HEAD
-            Ok(listener) => {
-                self.listeners.push(Box::new(Listener::from(listener)));
-                Ok(())
-            }
-=======
             Ok(listener) => match Listener::try_from(listener) {
                 Ok(listener) => self.listeners.push(Box::new(listener)),
                 Err(e) => {
@@ -173,7 +167,6 @@
                     panic!("failed to convert TCP listener for {}: {}", addr, e);
                 }
             },
->>>>>>> b468733b
             Err(e) => {
                 tracing::error!(addr = ?addr, error = ?e, "failed to bind TCP listener");
                 Err(e)
@@ -185,12 +178,6 @@
     pub fn bind_unix<P: AsRef<Path>>(&mut self, path: P) -> Result<()> {
         let path = path.as_ref();
         match std::os::unix::net::UnixListener::bind(path) {
-<<<<<<< HEAD
-            Ok(listener) => {
-                self.listeners.push(Box::new(Listener::from(listener)));
-                Ok(())
-            }
-=======
             Ok(listener) => match Listener::try_from(listener) {
                 Ok(listener) => self.listeners.push(Box::new(listener)),
                 Err(e) => {
@@ -198,7 +185,6 @@
                     panic!("failed to convert Unix socket listener for {:?}: {}", path, e);
                 }
             },
->>>>>>> b468733b
             Err(e) => {
                 tracing::error!(path = ?path, error = ?e, "failed to bind Unix socket listener");
                 Err(e)
