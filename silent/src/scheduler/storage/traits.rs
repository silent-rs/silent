use async_trait::async_trait;

<<<<<<< HEAD
#[allow(dead_code)]
/// 定时任务存储Trait
=======
// 定时任务存储Trait
#[allow(dead_code)]
>>>>>>> 2ccabcad
#[async_trait]
trait Storage {
    async fn load(&mut self);
    async fn save(&mut self);
}<|MERGE_RESOLUTION|>--- conflicted
+++ resolved
@@ -1,12 +1,8 @@
 use async_trait::async_trait;
 
-<<<<<<< HEAD
+
 #[allow(dead_code)]
 /// 定时任务存储Trait
-=======
-// 定时任务存储Trait
-#[allow(dead_code)]
->>>>>>> 2ccabcad
 #[async_trait]
 trait Storage {
     async fn load(&mut self);
